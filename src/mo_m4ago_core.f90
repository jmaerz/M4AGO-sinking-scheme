!>
!! @par (c) Copyright
!! This software is provided under:
!!
!! The 3-Clause BSD License
!! SPDX short identifier: BSD-3-Clause
!! See https://opensource.org/licenses/BSD-3-Clause
!!
!! (c) Copyright 2016-2021 MPI-M, Joeran Maerz, Irene Stemmler;
!!     first published 2020
!!
!! Redistribution and use in source and binary forms, with or without
!! modification, are permitted provided that the following conditions are met:
!!
!! 1. Redistributions of source code must retain the above copyright notice,
!!    this list of conditions and the following disclaimer.
!! 2. Redistributions in binary form must reproduce the above copyright notice,
!!    this list of conditions and the following disclaimer in the documentation
!!    and/or other materials provided with the distribution.
!! 3. Neither the name of the copyright holder nor the names of its contributors
!!    may be used to endorse or promote products derived from this software
!!    without specific prior written permission.
!!
!! THIS SOFTWARE IS PROVIDED BY THE COPYRIGHT HOLDERS AND CONTRIBUTORS "AS IS"
!! AND ANY EXPRESS OR IMPLIED WARRANTIES, INCLUDING, BUT NOT LIMITED TO, THE
!! IMPLIED WARRANTIES OF MERCHANTABILITY AND FITNESS FOR A PARTICULAR PURPOSE
!! ARE DISCLAIMED. IN NO EVENT SHALL THE COPYRIGHT HOLDER OR CONTRIBUTORS BE
!! LIABLE FOR ANY DIRECT, INDIRECT, INCIDENTAL, SPECIAL, EXEMPLARY, OR
!! CONSEQUENTIAL DAMAGES (INCLUDING, BUT NOT LIMITED TO, PROCUREMENT OF
!! SUBSTITUTE GOODS OR SERVICES; LOSS OF USE, DATA, OR PROFITS; OR BUSINESS
!! INTERRUPTION) HOWEVER CAUSED AND ON ANY THEORY OF LIABILITY, WHETHER IN
!! CONTRACT, STRICT LIABILITY, OR TORT (INCLUDING NEGLIGENCE OR OTHERWISE)
!! ARISING IN ANY WAY OUT OF THE USE OF THIS SOFTWARE, EVEN IF ADVISED OF THE
!! POSSIBILITY OF SUCH DAMAGE.[7]
!!
!!
!! -----------------------------------------------------------------------------
!! -----------------------------------------------------------------------------
!! @file mo_m4ago_core.F90
!! @brief Module for Marine Aggregates:
!!        The Microstructure, Multiscale, Mechanistic, Marine Aggregates
!!        in the Global Ocean (M4AGO) sinking scheme
!!
!! The mo_m4ago_core module contains routines to calculate:
!!      - aggregate properties
!!      - mean sinking velocity of aggregates
!!
!! See:
!! Maerz et al. 2020: Microstructure and composition of marine aggregates
!!                    as co-determinants for vertical particulate organic
!!                    carbon transfer in the global ocean.
!!                    Biogeosciences, 17, 1765-1803,
!!                    https://doi.org/10.5194/bg-17-1765-2020
!!
!! This module is written within the project:
!! Multiscale Approach on the Role of Marine Aggregates (MARMA)
!! funded by the Max Planck Society (MPG)
!!
!! @author: joeran maerz (joeran.maerz@mpimet.mpg.de), MPI-M, HH
!! 2019, June, revised by Irene Stemmler (refactoring, cleaning), MPI-M, HH
!!
!! 2023 adopted to iHAMOCC by joeran maerz, UiB, Bergen
!! 2024 packaged as individual module (initially for iHAMOCC) by joeran maerz, UiB, Bergen
!! -----------------------------------------------------------------------------
!! -----------------------------------------------------------------------------
!!
!!


module mo_m4ago_core

  use mo_m4ago_kind, only: wp

  implicit none

  private

  type, public :: aggregates
    integer :: NPrimPartTypes                       ! Number of primary particle types
    real    :: av_dp                                ! mean primary particle diameter (m)
    real    :: av_rho_p                             ! mean primary particle density (kg/m3)
    real    :: df_agg                               ! aggregate fractal dimension - range: agg_df_min-agg_df_max (-)
    real    :: b_agg                                ! aggregate number distribution slope (-)
    real    :: dmax_agg                             ! maximum aggregate diameter (m)
    real    :: stickiness_agg                       ! aggregate stickiness - range : 0-1 (-)
    real    :: stickiness_frustule                  ! opal frustule stickiness
    real    :: Re_crit_agg                          ! critical diameter-based particle Reynolds number for fragmentation
    real    :: ws_aggregates                        ! mean aggregate sinking velocity (m/s)
    real,dimension(:), allocatable :: dp_pp         ! primary particle diameter of each primary particle type (L)
    real,dimension(:), allocatable :: rho_pp        ! primary particle density of each primary particle type (M/L^3)
    real,dimension(:), allocatable :: stickiness_pp ! stickiness of each primary particle type (-)
    real,dimension(:), allocatable :: n_pp          ! total number of each primary particle type (#/L^3)
    real,dimension(:), allocatable :: A_pp          ! surface area of each primary particle type (L^2/L^3)
    real,dimension(:), allocatable :: V_pp          ! total volume of each primary particle type (L^3/L^3)
  end type aggregates

  ! Public subroutines & functions
  public :: init_m4ago_core_parameters        ! Initialization of module parameters
  public :: aggregate_properties              ! calculation of aggregate properties from primary particles information
  public :: ws_Re_approx                      ! mass concentration-weighted mean sinking velocity
  public :: volweighted_agg_density           ! Aggregate volume-weighted mean aggregate density (diagnostic)
  public :: volweighted_agg_porosity          ! Aggregate Volume-weighted mean aggregate porosity (diagnostic)
  public :: conc_weighted_mean_agg_diameter   ! mass concentration-weighted mean aggregate diameter (diagnostic)

  ! Public values
  public :: rho_aq,ONE_SIXTH,PI

<<<<<<< HEAD
  ! Core parameters for M4AGO
  real, protected :: agg_Re_crit                       ! critical diameter-based particle Reynolds number for fragmentation
  real, protected :: agg_df_min,agg_df_max             ! minimum and maximum fractal dim of aggregates
  real, protected :: df_slope                          ! slope of df versus stickiness mapping
  real, protected :: stickiness_min,stickiness_max     ! minimum and maximum stickiness of marine aggregates
  real, parameter :: rho_aq         = 1025.            ! water reference density  (1025 kg/m^3)
  real, parameter :: grav_acc_const = 9.81             ! gravitational acceleration constant
=======
  real(wp), protected :: av_dp                             ! mean primary particle diameter
  real(wp), protected :: av_rho_p                          ! mean primary particle density
  real(wp), protected :: df_agg                            ! fractal dimesnion of aggregates
  real(wp), protected :: b_agg                             ! aggregate number distribution slope
  real(wp), protected :: Lmax_agg                          ! maximum diamater of aggregates
  real(wp), protected :: agg_Re_crit                       ! critical diameter-based particle Reynolds number for fragmentation
  real(wp), protected :: agg_df_min,agg_df_max             ! minimum and maximum fractal dim of aggregates
  real(wp), protected :: df_slope                          ! slope of df versus stickiness mapping
  real(wp), protected :: stickiness_min,stickiness_max     ! minimum and maximum stickiness of marine aggregates
  real(wp), protected :: stickiness_agg                    ! mean aggregate stickiness
  real(wp), protected :: ws_aggregates                     ! mean mass concentration-weighted sinking velocity of aggregates
  !$OMP THREADPRIVATE(av_dp,av_rho_p,df_agg,b_agg,Lmax_agg,stickiness_agg,ws_aggregates)

  real(wp), parameter :: rho_aq         = 1025._wp            ! water reference density  (1025 kg/m^3)
  real(wp), parameter :: grav_acc_const = 9.81_wp             ! gravitational acceleration constant
>>>>>>> eb58675c

  ! constants for the drag coefficient CD according to Ji & Logan 1991
  real(wp), parameter :: AJ1 = 24.00_wp
  real(wp), parameter :: AJ2 = 29.03_wp
  real(wp), parameter :: AJ3 = 14.15_wp
  real(wp), parameter :: BJ1 = 1.0_wp
  real(wp), parameter :: BJ2 = 0.871_wp
  real(wp), parameter :: BJ3 = 0.547_wp

  ! Helping parameters
  real(wp), parameter :: EPS_ONE   = EPSILON(1._wp)
  real(wp), parameter :: ONE_SIXTH = 1._wp/6._wp
  real(wp), parameter :: PI        = 3.141592654_wp

contains

  !=================================================================================================
  subroutine init_m4ago_core_parameters(Re_crit,df_min,df_max, stick_min, stick_max)
    !>
    !! Initializing fixed core parameters that don't change over run time of the model
    !!

    implicit none

    real(wp), intent(in) :: Re_crit
    real(wp), intent(in) :: df_min
    real(wp), intent(in) :: df_max
    real(wp), intent(in) :: stick_min
    real(wp), intent(in) :: stick_max

    agg_Re_crit    = Re_crit
    agg_df_min     = df_min
    agg_df_max     = df_max
    stickiness_min = stick_min
    stickiness_max = stick_max
    df_slope       = log(agg_df_min / agg_df_max)

  end subroutine init_m4ago_core_parameters

  !=================================================================================================
  subroutine aggregate_properties(aggs, mu)
    !>
    !! Calculate aggregate properties from individual primary particle information
    !!
    !!  - stickiness_agg: aggregate stickiness - range : 0-1 (-)
    !!  - df_agg:         aggregate fractal dimension - range: agg_df_min-agg_df_max (-)
    !!  - b_agg:          aggregate number distribution slope (-)
    !!  - av_dp:          mean primary particle diameter (m)
    !!  - av_rho_p:       mean primary particle density (kg/m3)
    !!  - dmax_agg:       maximum aggregate diameter (m)

    implicit none
<<<<<<< HEAD
    type(aggregates),intent(inout)      :: aggs
    real,                    intent(in) :: mu  ! molecular dynamic viscosity of sea water (kg/(m*s))

    integer :: ipp
    real    :: stickiness_mapped
    real    :: A_total
    real    :: V_solid
    real    :: Vdpfrac

    aggs%av_dp          = 0.
    aggs%av_rho_p       = 0.
    aggs%stickiness_agg = 0.

    A_total        = 0.
    V_solid        = 0.
    Vdpfrac        = 0.
=======

    integer,                 intent(in) :: Ntypes        ! Number of individual primary particle types
    real(wp), dimension(Ntypes), intent(in) :: dp_pp         ! Primary particle diameters (m)
    real(wp), dimension(Ntypes), intent(in) :: rho_pp        ! Primary particle densities (kg/m3)
    real(wp), dimension(Ntypes), intent(in) :: n_pp          ! Number of individual primary particles per unit volume (#/m3)
    real(wp), dimension(Ntypes), intent(in) :: A_pp          ! Total surface area of individual primary particles per unit volume (m2/m3)
    real(wp), dimension(Ntypes), intent(in) :: V_pp          ! Total volume of individual primary particles per unit volume (m3/m3)
    real(wp), dimension(Ntypes), intent(in) :: stickiness_pp ! Stickiness of individual primary particles - value range: 0-1 (-)
    real(wp),                    intent(in) :: mu            ! molecular dynamic viscosity of sea water (kg/(m*s))

    integer :: ipp
    real(wp)    :: stickiness_mapped
    real(wp)    :: A_total
    real(wp)    :: V_solid
    real(wp)    :: Vdpfrac

    av_dp          = 0._wp
    av_rho_p       = 0._wp
    stickiness_agg = 0._wp
    A_total        = 0._wp
    V_solid        = 0._wp
    Vdpfrac        = 0._wp
>>>>>>> eb58675c

    ! ------ calc mean aggregate stickiness
    do ipp = 1,aggs%NPrimPartTypes
       A_total = A_total + aggs%A_pp(ipp)
       aggs%stickiness_agg = aggs%stickiness_agg + aggs%A_pp(ipp)*aggs%stickiness_pp(ipp)
    enddo
    aggs%stickiness_agg = aggs%stickiness_agg/(A_total+EPS_ONE)

    ! primary particles surface weighted stickiness is mapped
    ! on range between 0 and 1
    stickiness_mapped = (aggs%stickiness_agg - stickiness_min) / (stickiness_max - stickiness_min)

    ! ------ calc fractal dimension
    ! fractal dimension of aggregates is based on that mapped stickiness
    aggs%df_agg = agg_df_max*exp(df_slope*stickiness_mapped)

    ! ------ calc the aggregate number distribution slope
    ! number distribution slope b is based on df
    ! Slope is here positive defined (as n(d)~d^-b), so *-1 of
    ! Jiang & Logan 1991: Fractal dimensions of aggregates
    ! determined from steady-state size distributions.
    ! Environ. Sci. Technol. 25, 2031-2038.
    !
    ! See also:
    ! Hunt 1980: Prediction of oceanic particle size distributions
    !            from coagulation and sedimentation mechanisms.
    !
    ! Additional assumptions made here:
    ! b in Jiang & Logan     (used for       Re <   0.1: b=1
    !                              for 0.1 < Re <  10  : b=0.871
    !                              for 10  < Re < 100  : b=0.547)
    ! is set to 0.871 as an 'average for our range of 0<Re<Re_crit'
    ! D2=min(2,df(3d)) (Meakin 1988)
    !
    ! => Formulation in Jiang & Logan 1991:
    ! slope = -0.5*(3+df+(2+df-D2)/(2-b)) reduces to:
    !
    ! careful: for df=1.5904: b_agg=2*df where w_s is undefined.
<<<<<<< HEAD
    aggs%b_agg = 0.5*(3. + aggs%df_agg + (2. + aggs%df_agg - min(2., aggs%df_agg))/(2. - BJ2))
=======
    b_agg = 0.5_wp*(3._wp + df_agg + (2._wp + df_agg - min(2._wp, df_agg))/(2._wp - BJ2))
>>>>>>> eb58675c


    ! ----- calc primary particle mean diameter and mean density
    ! primary particle mean diameter according to Bushell & Amal 1998, 2000
    ! sum(n_i) not changing - can be pulled out and thus cancels out
<<<<<<< HEAD
    do ipp = 1,aggs%NPrimPartTypes
      aggs%av_dp   = aggs%av_dp   + aggs%n_pp(ipp)*aggs%dp_pp(ipp)**3.
      Vdpfrac = Vdpfrac + aggs%n_pp(ipp)*aggs%dp_pp(ipp)**aggs%df_agg
=======
    do ipp = 1,Ntypes
      av_dp   = av_dp   + n_pp(ipp)*dp_pp(ipp)**3
      Vdpfrac = Vdpfrac + n_pp(ipp)*dp_pp(ipp)**df_agg
>>>>>>> eb58675c

      aggs%av_rho_p = aggs%av_rho_p + aggs%V_pp(ipp)*aggs%rho_pp(ipp)
      V_solid  = V_solid  + aggs%V_pp(ipp)
    enddo
<<<<<<< HEAD
    aggs%av_dp    = (aggs%av_dp/Vdpfrac)**(1./(3. - aggs%df_agg))
    aggs%av_rho_p = aggs%av_rho_p/V_solid
    !    aggs%av_dp    = (av_dp/(Vdpfrac+EPS_ONE))**(1./(3. - df_agg))
    !    aggs%av_rho_p = av_rho_p/(V_solid+EPS_ONE)

    ! init Re_crit_agg - with a global value
    aggs%Re_crit_agg = agg_Re_crit
=======
    av_dp    = (av_dp/Vdpfrac)**(1._wp/(3._wp - df_agg))
    av_rho_p = av_rho_p/V_solid
    !    av_dp    = (av_dp/(Vdpfrac+EPS_ONE))**(1./(3. - df_agg))
    !    av_rho_p = av_rho_p/(V_solid+EPS_ONE)
>>>>>>> eb58675c

    ! Calculate the maximum aggregate diameter (based on critical particle Reynolds number)
    call max_agg_diam(aggs,mu)

  end subroutine aggregate_properties

  !=================================================================================================
  subroutine ws_Re_approx(aggs,mu)
    !-----------------------------------------------------------------------
    !>
    !! ws_Re_approx:  distribution integrated to Lmax (Re crit dependent maximum agg size)
    !! Renolds number-dependent sinking velocity.
    !! Approximation for c_D-value taken from Jiang & Logan 1991:
    !! c_D=a*Re^-b
    !!

    implicit none

<<<<<<< HEAD
    type(aggregates),intent(inout) :: aggs
    real, intent(in) :: mu
=======
    real(wp), intent(in) :: mu
>>>>>>> eb58675c

    aggs%ws_aggregates = ws_Re(aggs,mu)

  end subroutine ws_Re_approx

  !=================================================================================================
  real function get_dRe(aggs,AJ, BJ, Re,mu)
    !------------------------------------------------------------------------
    !>
    !! get the diameter of particles that feature a certain particle Reynolds number
    !!

    implicit none
    ! Arguments
<<<<<<< HEAD
    type(aggregates),intent(in) :: aggs
    real, intent(in) :: AJ
    real, intent(in) :: BJ
    real, intent(in) :: Re
    real, intent(in) :: mu
=======
    real(wp), intent(in) :: AJ
    real(wp), intent(in) :: BJ
    real(wp), intent(in) :: Re
    real(wp), intent(in) :: mu
>>>>>>> eb58675c

    ! Local variables

    real(wp) :: nu_vis

    nu_vis =  mu/rho_aq

<<<<<<< HEAD
    get_dRe = (Re*nu_vis)**((2. - BJ)/aggs%df_agg)/(4./3.*(aggs%av_rho_p - rho_aq)/rho_aq          &
           *aggs%av_dp**(3. - aggs%df_agg)*grav_acc_const/(AJ*nu_vis**(BJ)))**(1./aggs%df_agg)
=======
    get_dRe = (Re*nu_vis)**((2. - BJ)/df_agg)/(4._wp/3._wp*(av_rho_p - rho_aq)/rho_aq              &
           *av_dp**(3. - df_agg)*grav_acc_const/(AJ*nu_vis**(BJ)))**(1._wp/df_agg)
>>>>>>> eb58675c

  end function get_dRe

  !=================================================================================================
  real function get_ws_agg_integral(aggs,AJ, BJ, lower_bound, upper_bound,mu)
    !------------------------------------------------------------------------
    !>
    !! Calculate piecewise defined integral
    !!
    implicit none

<<<<<<< HEAD
    type(aggregates),intent(in) :: aggs
    real, intent(in) :: AJ
    real, intent(in) :: BJ
    real, intent(in) :: upper_bound
    real, intent(in) :: lower_bound
    real, intent(in) :: mu
=======
    real(wp), intent(in) :: AJ
    real(wp), intent(in) :: BJ
    real(wp), intent(in) :: upper_bound
    real(wp), intent(in) :: lower_bound
    real(wp), intent(in) :: mu
>>>>>>> eb58675c

    ! Local variables
    real(wp) :: nu_vis

    nu_vis =  mu/rho_aq
<<<<<<< HEAD
    get_ws_agg_integral = (4./3.*(aggs%av_rho_p - rho_aq)/rho_aq                                   &
                        & *aggs%av_dp**(3. - aggs%df_agg)*grav_acc_const                           &
                        & /(AJ*nu_vis**BJ))**(1./(2. - BJ))                                        &
                        & *(upper_bound**(1. - aggs%b_agg + aggs%df_agg                            &
                        & + (BJ + aggs%df_agg - 2.)/(2. - BJ))                                     &
                        & /(1. - aggs%b_agg + aggs%df_agg + (BJ + aggs%df_agg - 2.)/(2. - BJ))     &
                        & - lower_bound**(1. - aggs%b_agg + aggs%df_agg + (BJ + aggs%df_agg -2.)   &
                        & /(2. - BJ))                                                              &
                        & /(1. - aggs%b_agg + aggs%df_agg + (BJ + aggs%df_agg - 2.)/(2. - BJ)))
=======
    get_ws_agg_integral = (4._wp/3._wp*(av_rho_p - rho_aq)/rho_aq                                  &
                        & *av_dp**(3._wp - df_agg)*grav_acc_const                                  &
                        & /(AJ*nu_vis**BJ))**(1._wp/(2._wp - BJ))                                  &
                        & *(upper_bound**(1._wp - b_agg + df_agg                                   &
                        & + (BJ + df_agg - 2._wp)/(2._wp - BJ))                                    &
                        & /(1._wp - b_agg + df_agg + (BJ + df_agg - 2._wp)/(2._wp - BJ))           &
                        & - lower_bound**(1._wp - b_agg + df_agg + (BJ + df_agg -2._wp)            &
                        & /(2._wp - BJ))                                                           &
                        & /(1._wp - b_agg + df_agg + (BJ + df_agg - 2._wp)/(2._wp - BJ)))
>>>>>>> eb58675c

  end function get_ws_agg_integral

  !===================================================================================== ws_Re
  real function ws_Re(aggs,mu)
    !-----------------------------------------------------------------------
    !>
    !! ws_Re:  distribution integrated to Lmax (Re crit dependent maximum agg size)
    !! Reynolds number-dependent sinking velocity.
    !! Approximation for c_D-value taken from Jiang & Logan 1991:
    !! c_D=a*Re^-b
    !! written in such a way that we check the critical Reynolds
    !! number (in case that we extend the maximum size by shear-
    !! driven break-up).
    !!

    implicit none

<<<<<<< HEAD
    type(aggregates),intent(inout) :: aggs
    real, intent(in) :: mu
=======
    real(wp), intent(in) :: dmax_agg
    real(wp), intent(in) :: mu
>>>>>>> eb58675c

    ! Local
    real :: d_Re01, d_Re10, d_low, ws_agg_ints

    ! for Re-dependent, it should always be Re_crit_agg>10
    ! for shear-driven break-up, check against integration bounds
    ! calc integration limits for Re-dependent sinking:
    ! Re=0.1
<<<<<<< HEAD
    d_Re01 = get_dRe(aggs,AJ1, BJ1, 0.1,mu)
    ! Re=10
    d_Re10 = get_dRe(aggs,AJ2, BJ2, 10.,mu)
    d_low  = aggs%av_dp

    ws_agg_ints = 0.
    if(aggs%dmax_agg >= d_Re01)then ! Re > 0.1
=======
    d_Re01 = get_dRe(AJ1, BJ1, 0.1_wp,mu)
    ! Re=10
    d_Re10 = get_dRe(AJ2, BJ2, 10._wp,mu)
    d_low = av_dp

    ws_agg_ints = 0._wp
    if(dmax_agg >= d_Re01)then ! Re > 0.1
>>>>>>> eb58675c
                                       ! - collect full range up to
                                       ! 0.1, (dp->d_Re1) and set lower bound to
                                       ! Re=0.1 val
                                       ! aj=AJ1, bj=1
        ws_agg_ints = get_ws_agg_integral(aggs,AJ1, BJ1, aggs%av_dp, d_Re01,mu)
        d_low = d_Re01
    endif

    if(aggs%dmax_agg >= d_Re10)then ! Re > 10
                                         ! - collect full range Re=0.1-10 (d_Re1-> d_Re2)
                                         ! and set lower bound to
                                         ! Re=10 val
                                         ! aj=AJ2, bj=0.871
        ws_agg_ints = ws_agg_ints  + get_ws_agg_integral(aggs,AJ2, BJ2, d_Re01, d_Re10, mu)
        d_low = d_Re10
    endif

    if(d_low < d_Re01)then ! Re<0.1 and Lmax < d_Re1
        ws_agg_ints = get_ws_agg_integral(aggs,AJ1, BJ1, aggs%av_dp, aggs%dmax_agg, mu)
    else ! Re > 10, aj=AJ3, bj=BJ3
        ws_agg_ints = ws_agg_ints + get_ws_agg_integral(aggs,AJ3, BJ3, d_low, aggs%dmax_agg,mu)
    endif

    ! concentration-weighted mean sinking velocity
    ws_Re = (ws_agg_ints                                                                           &
<<<<<<< HEAD
            & /((aggs%dmax_agg**(1. + aggs%df_agg - aggs%b_agg)                                    &
            & - aggs%av_dp**(1. + aggs%df_agg - aggs%b_agg))                                       &
            & / (1. + aggs%df_agg - aggs%b_agg)))  ! (m/s)
=======
            & /((dmax_agg**(1._wp + df_agg - b_agg)                                                &
            & - av_dp**(1._wp + df_agg - b_agg))                                                   &
            & / (1._wp + df_agg - b_agg)))  ! (m/s)
>>>>>>> eb58675c

  end function ws_Re


  !=================================================================================================
  subroutine max_agg_diam(aggs,mu)
    !-----------------------------------------------------------------------
    !>
    !! max_agg_diam calculates the maximum aggregate diameter of the aggregate
    !! number distribution, assumes Re_crit_agg > 10
    !!
    real, intent(in)  :: mu                  !< molecular dynamic viscosity
    type(aggregates),intent(inout) :: aggs

    ! base on analytical Jiang approximation
    aggs%dmax_agg   = max_agg_diam_white(aggs,mu)

  end subroutine max_agg_diam

  !================================================ maximum diameter of agg in non-stratified fluid
  real  function max_agg_diam_white(aggs,mu)
    !-------------------------------------------------------------------------
    !>
    !! maximum aggregate diameter in a non-stratified fluid - following the
    !! White drag approaximation by Jiang & Logan 1991, assuming Re_crit_agg > 10
    !! (otherwise AJX,BJX needs to be adjusted)
    !!

    implicit none

<<<<<<< HEAD
    type(aggregates),intent(inout) :: aggs
    real,intent(in) :: mu
    real        :: nu_vis

    nu_vis  =  mu/rho_aq
    max_agg_diam_white = (aggs%Re_crit_agg*nu_vis)**((2. - BJ3)/aggs%df_agg)                       &
                        & /((4./3.)*(aggs%av_rho_p - rho_aq)/rho_aq                                &
                        & *aggs%av_dp**(3. - aggs%df_agg)*grav_acc_const                           &
                        & /(AJ3*nu_vis**BJ3))**(1./aggs%df_agg)
=======
    real(wp),intent(in) :: mu
    real(wp)        :: nu_vis

    nu_vis  =  mu/rho_aq
    max_agg_diam_white = (agg_Re_crit*nu_vis)**((2._wp - BJ3)/df_agg)                              &
                        & /((4._wp/3._wp)*(av_rho_p - rho_aq)/rho_aq                               &
                        & *av_dp**(3._wp - df_agg)*grav_acc_const                                  &
                        & /(AJ3*nu_vis**BJ3))**(1./df_agg)
>>>>>>> eb58675c

  end function max_agg_diam_white

  !=================================================================================================
  !=================================================================================================
  !=================================================================================================
  ! DIAGNOSTICS

<<<<<<< HEAD
  real function volweighted_agg_density(aggs)

    type(aggregates),intent(in) :: aggs

    ! Volume-weighted mean aggregate density
    volweighted_agg_density = (aggs%av_rho_p-rho_aq)*aggs%av_dp**(3.-aggs%df_agg)                  &
                            & *(4.-aggs%b_agg)*(aggs%dmax_agg**(1.+aggs%df_agg-aggs%b_agg)         &
                            &                  - aggs%av_dp**(1.+aggs%df_agg-aggs%b_agg))          &
                            &  / ((1.+aggs%df_agg-aggs%b_agg)                                      &
                            & *(aggs%dmax_agg**(4.-aggs%b_agg) - aggs%av_dp**(4.-aggs%b_agg)))     &
                            & + rho_aq
=======
  real(wp) function volweighted_agg_density()

    ! Volume-weighted mean aggregate density
    volweighted_agg_density = (av_rho_p-rho_aq)*av_dp**(3._wp-df_agg)                              &
                            & *(4._wp-b_agg)*(Lmax_agg**(1._wp+df_agg-b_agg)                       &
                            &                        - av_dp**(1._wp+df_agg-b_agg))                &
                            &  / ((1._wp+df_agg-b_agg)                                             &
                            & *(Lmax_agg**(4._wp-b_agg) - av_dp**(4._wp-b_agg))) + rho_aq
>>>>>>> eb58675c

  end function volweighted_agg_density

  !=================================================================================================
<<<<<<< HEAD
  real function volweighted_agg_porosity(aggs)

    type(aggregates),intent(in) :: aggs

    ! Volume-weighted mean aggregate porosity
    volweighted_agg_porosity =  1. - ((4.-aggs%b_agg)*aggs%av_dp**(3.-aggs%df_agg)                 &
                             &         *(aggs%dmax_agg**(1.+aggs%df_agg-aggs%b_agg)                &
                             &                        - aggs%av_dp**(1.+aggs%df_agg-aggs%b_agg)))  &
                             &       /((1.+aggs%df_agg-aggs%b_agg)*(aggs%dmax_agg**(4.-aggs%b_agg) &
                             &                                      - aggs%av_dp**(4.-aggs%b_agg)))
=======
  real(wp) function volweighted_agg_porosity()

    ! Volume-weighted mean aggregate porosity
    volweighted_agg_porosity =  1._wp - ((4._wp-b_agg)*av_dp**(3._wp-df_agg)                       &
                             &         *(Lmax_agg**(1._wp+df_agg-b_agg)                            &
                             &                     - av_dp**(1._wp+df_agg-b_agg)))                 &
                             &       /((1._wp+df_agg-b_agg)*(Lmax_agg**(4._wp-b_agg)               &
                             &                                  - av_dp**(4._wp-b_agg)))
>>>>>>> eb58675c

  end function volweighted_agg_porosity

  !=================================================================================================
<<<<<<< HEAD
  real function conc_weighted_mean_agg_diameter(aggs)

    type(aggregates),intent(in) :: aggs

    conc_weighted_mean_agg_diameter =  (1. + aggs%df_agg - aggs%b_agg)                             &
                          &             / (2. + aggs%df_agg - aggs%b_agg)                          &
                          & *(aggs%dmax_agg**(2. + aggs%df_agg - aggs%b_agg)                       &
                          &                    - aggs%av_dp**(2. + aggs%df_agg - aggs%b_agg))      &
                          & / (aggs%dmax_agg**(1.+aggs%df_agg-aggs%b_agg)                          &
                          &                    - aggs%av_dp**(1. + aggs%df_agg-aggs%b_agg))
=======
  real(wp) function conc_weighted_mean_agg_diameter()
    conc_weighted_mean_agg_diameter =  (1._wp + df_agg - b_agg) / (2._wp + df_agg - b_agg)         &
                          & *(Lmax_agg**(2._wp + df_agg - b_agg) - av_dp**(2._wp + df_agg - b_agg))&
                          & / (Lmax_agg**(1._wp+df_agg-b_agg) - av_dp**(1._wp + df_agg-b_agg))
>>>>>>> eb58675c

  end function conc_weighted_mean_agg_diameter





  !=================================================================================================
  !=================================================================================================
  !=================================================================================================
  !=================================================================================================
  ! CURRENTLY UN-USED FUNCTIONS

  real(wp)  function mass_factor(dp,df,rhop)
    !-----------------------------------------------------------------------
    !>
    !! mass_factor calculates the mass factor for the mass of a single
    !! aggregate
    !!
    implicit none

    real(wp), intent(in) :: dp
    real(wp), intent(in) :: df
    real(wp), intent(in) :: rhop

    ! mass factor
    mass_factor = ONE_SIXTH * PI * dp**(3._wp - df) * rhop

  end function mass_factor


  !=================================================================================================
  real(wp) function rho_agg(d,rhop,dp,df,rho)
    !-----------------------------------------------------------------------
    !>
    !! rho_agg provides the aggregate density
    !!

    implicit none

    real(wp), intent(in) :: d
    real(wp), intent(in) :: rhop
    real(wp), intent(in) :: dp
    real(wp), intent(in) :: df
    real(wp), intent(in) :: rho

    rho_agg =  (rhop - rho)*(dp/d)**(3._wp - df) + rho

  end function rho_agg

  !=================================================================================================
  real(wp) function Re_fun(ws,d,mu,rho)
    !-----------------------------------------------------------------------
    !>
    !! Particle Reynolds number for settling particles (based on diameter)
    !!

    implicit none

    real(wp),intent(in) :: ws,d,mu,rho

    Re_fun = abs(ws*d*rho/mu)

  end function Re_fun

end module mo_m4ago_core
<|MERGE_RESOLUTION|>--- conflicted
+++ resolved
@@ -105,31 +105,13 @@
   ! Public values
   public :: rho_aq,ONE_SIXTH,PI
 
-<<<<<<< HEAD
   ! Core parameters for M4AGO
-  real, protected :: agg_Re_crit                       ! critical diameter-based particle Reynolds number for fragmentation
-  real, protected :: agg_df_min,agg_df_max             ! minimum and maximum fractal dim of aggregates
-  real, protected :: df_slope                          ! slope of df versus stickiness mapping
-  real, protected :: stickiness_min,stickiness_max     ! minimum and maximum stickiness of marine aggregates
-  real, parameter :: rho_aq         = 1025.            ! water reference density  (1025 kg/m^3)
-  real, parameter :: grav_acc_const = 9.81             ! gravitational acceleration constant
-=======
-  real(wp), protected :: av_dp                             ! mean primary particle diameter
-  real(wp), protected :: av_rho_p                          ! mean primary particle density
-  real(wp), protected :: df_agg                            ! fractal dimesnion of aggregates
-  real(wp), protected :: b_agg                             ! aggregate number distribution slope
-  real(wp), protected :: Lmax_agg                          ! maximum diamater of aggregates
   real(wp), protected :: agg_Re_crit                       ! critical diameter-based particle Reynolds number for fragmentation
   real(wp), protected :: agg_df_min,agg_df_max             ! minimum and maximum fractal dim of aggregates
   real(wp), protected :: df_slope                          ! slope of df versus stickiness mapping
   real(wp), protected :: stickiness_min,stickiness_max     ! minimum and maximum stickiness of marine aggregates
-  real(wp), protected :: stickiness_agg                    ! mean aggregate stickiness
-  real(wp), protected :: ws_aggregates                     ! mean mass concentration-weighted sinking velocity of aggregates
-  !$OMP THREADPRIVATE(av_dp,av_rho_p,df_agg,b_agg,Lmax_agg,stickiness_agg,ws_aggregates)
-
-  real(wp), parameter :: rho_aq         = 1025._wp            ! water reference density  (1025 kg/m^3)
-  real(wp), parameter :: grav_acc_const = 9.81_wp             ! gravitational acceleration constant
->>>>>>> eb58675c
+  real(wp), parameter :: rho_aq         = 1025.            ! water reference density  (1025 kg/m^3)
+  real(wp), parameter :: grav_acc_const = 9.81             ! gravitational acceleration constant
 
   ! constants for the drag coefficient CD according to Ji & Logan 1991
   real(wp), parameter :: AJ1 = 24.00_wp
@@ -182,33 +164,8 @@
     !!  - dmax_agg:       maximum aggregate diameter (m)
 
     implicit none
-<<<<<<< HEAD
     type(aggregates),intent(inout)      :: aggs
-    real,                    intent(in) :: mu  ! molecular dynamic viscosity of sea water (kg/(m*s))
-
-    integer :: ipp
-    real    :: stickiness_mapped
-    real    :: A_total
-    real    :: V_solid
-    real    :: Vdpfrac
-
-    aggs%av_dp          = 0.
-    aggs%av_rho_p       = 0.
-    aggs%stickiness_agg = 0.
-
-    A_total        = 0.
-    V_solid        = 0.
-    Vdpfrac        = 0.
-=======
-
-    integer,                 intent(in) :: Ntypes        ! Number of individual primary particle types
-    real(wp), dimension(Ntypes), intent(in) :: dp_pp         ! Primary particle diameters (m)
-    real(wp), dimension(Ntypes), intent(in) :: rho_pp        ! Primary particle densities (kg/m3)
-    real(wp), dimension(Ntypes), intent(in) :: n_pp          ! Number of individual primary particles per unit volume (#/m3)
-    real(wp), dimension(Ntypes), intent(in) :: A_pp          ! Total surface area of individual primary particles per unit volume (m2/m3)
-    real(wp), dimension(Ntypes), intent(in) :: V_pp          ! Total volume of individual primary particles per unit volume (m3/m3)
-    real(wp), dimension(Ntypes), intent(in) :: stickiness_pp ! Stickiness of individual primary particles - value range: 0-1 (-)
-    real(wp),                    intent(in) :: mu            ! molecular dynamic viscosity of sea water (kg/(m*s))
+    real(wp),                    intent(in) :: mu  ! molecular dynamic viscosity of sea water (kg/(m*s))
 
     integer :: ipp
     real(wp)    :: stickiness_mapped
@@ -216,13 +173,13 @@
     real(wp)    :: V_solid
     real(wp)    :: Vdpfrac
 
-    av_dp          = 0._wp
-    av_rho_p       = 0._wp
-    stickiness_agg = 0._wp
-    A_total        = 0._wp
-    V_solid        = 0._wp
-    Vdpfrac        = 0._wp
->>>>>>> eb58675c
+    aggs%av_dp          = 0.
+    aggs%av_rho_p       = 0.
+    aggs%stickiness_agg = 0.
+
+    A_total        = 0.
+    V_solid        = 0.
+    Vdpfrac        = 0.
 
     ! ------ calc mean aggregate stickiness
     do ipp = 1,aggs%NPrimPartTypes
@@ -261,43 +218,27 @@
     ! slope = -0.5*(3+df+(2+df-D2)/(2-b)) reduces to:
     !
     ! careful: for df=1.5904: b_agg=2*df where w_s is undefined.
-<<<<<<< HEAD
-    aggs%b_agg = 0.5*(3. + aggs%df_agg + (2. + aggs%df_agg - min(2., aggs%df_agg))/(2. - BJ2))
-=======
-    b_agg = 0.5_wp*(3._wp + df_agg + (2._wp + df_agg - min(2._wp, df_agg))/(2._wp - BJ2))
->>>>>>> eb58675c
+    aggs%b_agg = 0.5_wp*(3._wp + aggs%df_agg                                                       &
+                        & + (2._wp + aggs%df_agg - min(2._wp, aggs%df_agg))/(2._wp - BJ2))
 
 
     ! ----- calc primary particle mean diameter and mean density
     ! primary particle mean diameter according to Bushell & Amal 1998, 2000
     ! sum(n_i) not changing - can be pulled out and thus cancels out
-<<<<<<< HEAD
     do ipp = 1,aggs%NPrimPartTypes
-      aggs%av_dp   = aggs%av_dp   + aggs%n_pp(ipp)*aggs%dp_pp(ipp)**3.
+      aggs%av_dp   = aggs%av_dp   + aggs%n_pp(ipp)*aggs%dp_pp(ipp)**3
       Vdpfrac = Vdpfrac + aggs%n_pp(ipp)*aggs%dp_pp(ipp)**aggs%df_agg
-=======
-    do ipp = 1,Ntypes
-      av_dp   = av_dp   + n_pp(ipp)*dp_pp(ipp)**3
-      Vdpfrac = Vdpfrac + n_pp(ipp)*dp_pp(ipp)**df_agg
->>>>>>> eb58675c
 
       aggs%av_rho_p = aggs%av_rho_p + aggs%V_pp(ipp)*aggs%rho_pp(ipp)
       V_solid  = V_solid  + aggs%V_pp(ipp)
     enddo
-<<<<<<< HEAD
-    aggs%av_dp    = (aggs%av_dp/Vdpfrac)**(1./(3. - aggs%df_agg))
+    aggs%av_dp    = (aggs%av_dp/Vdpfrac)**(1._wp/(3._wp - aggs%df_agg))
     aggs%av_rho_p = aggs%av_rho_p/V_solid
-    !    aggs%av_dp    = (av_dp/(Vdpfrac+EPS_ONE))**(1./(3. - df_agg))
+    !    aggs%av_dp    = (av_dp/(Vdpfrac+EPS_ONE))**(1._wp/(3._wp - df_agg))
     !    aggs%av_rho_p = av_rho_p/(V_solid+EPS_ONE)
 
     ! init Re_crit_agg - with a global value
     aggs%Re_crit_agg = agg_Re_crit
-=======
-    av_dp    = (av_dp/Vdpfrac)**(1._wp/(3._wp - df_agg))
-    av_rho_p = av_rho_p/V_solid
-    !    av_dp    = (av_dp/(Vdpfrac+EPS_ONE))**(1./(3. - df_agg))
-    !    av_rho_p = av_rho_p/(V_solid+EPS_ONE)
->>>>>>> eb58675c
 
     ! Calculate the maximum aggregate diameter (based on critical particle Reynolds number)
     call max_agg_diam(aggs,mu)
@@ -316,12 +257,8 @@
 
     implicit none
 
-<<<<<<< HEAD
     type(aggregates),intent(inout) :: aggs
     real, intent(in) :: mu
-=======
-    real(wp), intent(in) :: mu
->>>>>>> eb58675c
 
     aggs%ws_aggregates = ws_Re(aggs,mu)
 
@@ -336,18 +273,11 @@
 
     implicit none
     ! Arguments
-<<<<<<< HEAD
     type(aggregates),intent(in) :: aggs
-    real, intent(in) :: AJ
-    real, intent(in) :: BJ
-    real, intent(in) :: Re
-    real, intent(in) :: mu
-=======
     real(wp), intent(in) :: AJ
     real(wp), intent(in) :: BJ
     real(wp), intent(in) :: Re
     real(wp), intent(in) :: mu
->>>>>>> eb58675c
 
     ! Local variables
 
@@ -355,13 +285,8 @@
 
     nu_vis =  mu/rho_aq
 
-<<<<<<< HEAD
-    get_dRe = (Re*nu_vis)**((2. - BJ)/aggs%df_agg)/(4./3.*(aggs%av_rho_p - rho_aq)/rho_aq          &
-           *aggs%av_dp**(3. - aggs%df_agg)*grav_acc_const/(AJ*nu_vis**(BJ)))**(1./aggs%df_agg)
-=======
-    get_dRe = (Re*nu_vis)**((2. - BJ)/df_agg)/(4._wp/3._wp*(av_rho_p - rho_aq)/rho_aq              &
-           *av_dp**(3. - df_agg)*grav_acc_const/(AJ*nu_vis**(BJ)))**(1._wp/df_agg)
->>>>>>> eb58675c
+    get_dRe = (Re*nu_vis)**((2._wp - BJ)/aggs%df_agg)/(4._wp/3._wp*(aggs%av_rho_p - rho_aq)/rho_aq &
+           *aggs%av_dp**(3._wp - aggs%df_agg)*grav_acc_const/(AJ*nu_vis**(BJ)))**(1._wp/aggs%df_agg)
 
   end function get_dRe
 
@@ -373,46 +298,26 @@
     !!
     implicit none
 
-<<<<<<< HEAD
     type(aggregates),intent(in) :: aggs
-    real, intent(in) :: AJ
-    real, intent(in) :: BJ
-    real, intent(in) :: upper_bound
-    real, intent(in) :: lower_bound
-    real, intent(in) :: mu
-=======
     real(wp), intent(in) :: AJ
     real(wp), intent(in) :: BJ
     real(wp), intent(in) :: upper_bound
     real(wp), intent(in) :: lower_bound
     real(wp), intent(in) :: mu
->>>>>>> eb58675c
 
     ! Local variables
     real(wp) :: nu_vis
 
     nu_vis =  mu/rho_aq
-<<<<<<< HEAD
-    get_ws_agg_integral = (4./3.*(aggs%av_rho_p - rho_aq)/rho_aq                                   &
-                        & *aggs%av_dp**(3. - aggs%df_agg)*grav_acc_const                           &
-                        & /(AJ*nu_vis**BJ))**(1./(2. - BJ))                                        &
-                        & *(upper_bound**(1. - aggs%b_agg + aggs%df_agg                            &
-                        & + (BJ + aggs%df_agg - 2.)/(2. - BJ))                                     &
-                        & /(1. - aggs%b_agg + aggs%df_agg + (BJ + aggs%df_agg - 2.)/(2. - BJ))     &
-                        & - lower_bound**(1. - aggs%b_agg + aggs%df_agg + (BJ + aggs%df_agg -2.)   &
-                        & /(2. - BJ))                                                              &
-                        & /(1. - aggs%b_agg + aggs%df_agg + (BJ + aggs%df_agg - 2.)/(2. - BJ)))
-=======
-    get_ws_agg_integral = (4._wp/3._wp*(av_rho_p - rho_aq)/rho_aq                                  &
-                        & *av_dp**(3._wp - df_agg)*grav_acc_const                                  &
-                        & /(AJ*nu_vis**BJ))**(1._wp/(2._wp - BJ))                                  &
-                        & *(upper_bound**(1._wp - b_agg + df_agg                                   &
-                        & + (BJ + df_agg - 2._wp)/(2._wp - BJ))                                    &
-                        & /(1._wp - b_agg + df_agg + (BJ + df_agg - 2._wp)/(2._wp - BJ))           &
-                        & - lower_bound**(1._wp - b_agg + df_agg + (BJ + df_agg -2._wp)            &
-                        & /(2._wp - BJ))                                                           &
-                        & /(1._wp - b_agg + df_agg + (BJ + df_agg - 2._wp)/(2._wp - BJ)))
->>>>>>> eb58675c
+    get_ws_agg_integral = (4._wp/3._wp*(aggs%av_rho_p - rho_aq)/rho_aq                             &
+                   & *aggs%av_dp**(3._wp - aggs%df_agg)*grav_acc_const                             &
+                   & /(AJ*nu_vis**BJ))**(1._wp/(2._wp - BJ))                                       &
+                   & *(upper_bound**(1._wp - aggs%b_agg + aggs%df_agg                              &
+                   & + (BJ + aggs%df_agg - 2._wp)/(2._wp - BJ))                                    &
+                   & /(1._wp - aggs%b_agg + aggs%df_agg + (BJ + aggs%df_agg - 2._wp)/(2._wp - BJ)) &
+                   & - lower_bound**(1._wp - aggs%b_agg + aggs%df_agg + (BJ + aggs%df_agg -2._wp)  &
+                   & /(2._wp - BJ))                                                                &
+                   & /(1._wp - aggs%b_agg + aggs%df_agg + (BJ + aggs%df_agg - 2._wp)/(2._wp - BJ)))
 
   end function get_ws_agg_integral
 
@@ -431,13 +336,8 @@
 
     implicit none
 
-<<<<<<< HEAD
     type(aggregates),intent(inout) :: aggs
-    real, intent(in) :: mu
-=======
-    real(wp), intent(in) :: dmax_agg
     real(wp), intent(in) :: mu
->>>>>>> eb58675c
 
     ! Local
     real :: d_Re01, d_Re10, d_low, ws_agg_ints
@@ -446,23 +346,13 @@
     ! for shear-driven break-up, check against integration bounds
     ! calc integration limits for Re-dependent sinking:
     ! Re=0.1
-<<<<<<< HEAD
-    d_Re01 = get_dRe(aggs,AJ1, BJ1, 0.1,mu)
+    d_Re01 = get_dRe(aggs,AJ1, BJ1, 0.1_wp,mu)
     ! Re=10
-    d_Re10 = get_dRe(aggs,AJ2, BJ2, 10.,mu)
+    d_Re10 = get_dRe(aggs,AJ2, BJ2, 10._wp,mu)
     d_low  = aggs%av_dp
 
-    ws_agg_ints = 0.
+    ws_agg_ints = 0._wp
     if(aggs%dmax_agg >= d_Re01)then ! Re > 0.1
-=======
-    d_Re01 = get_dRe(AJ1, BJ1, 0.1_wp,mu)
-    ! Re=10
-    d_Re10 = get_dRe(AJ2, BJ2, 10._wp,mu)
-    d_low = av_dp
-
-    ws_agg_ints = 0._wp
-    if(dmax_agg >= d_Re01)then ! Re > 0.1
->>>>>>> eb58675c
                                        ! - collect full range up to
                                        ! 0.1, (dp->d_Re1) and set lower bound to
                                        ! Re=0.1 val
@@ -488,15 +378,9 @@
 
     ! concentration-weighted mean sinking velocity
     ws_Re = (ws_agg_ints                                                                           &
-<<<<<<< HEAD
-            & /((aggs%dmax_agg**(1. + aggs%df_agg - aggs%b_agg)                                    &
-            & - aggs%av_dp**(1. + aggs%df_agg - aggs%b_agg))                                       &
-            & / (1. + aggs%df_agg - aggs%b_agg)))  ! (m/s)
-=======
-            & /((dmax_agg**(1._wp + df_agg - b_agg)                                                &
-            & - av_dp**(1._wp + df_agg - b_agg))                                                   &
-            & / (1._wp + df_agg - b_agg)))  ! (m/s)
->>>>>>> eb58675c
+            & /((aggs%dmax_agg**(1._wp + aggs%df_agg - aggs%b_agg)                                 &
+            & - aggs%av_dp**(1._wp + aggs%df_agg - aggs%b_agg))                                    &
+            & / (1._wp + aggs%df_agg - aggs%b_agg)))  ! (m/s)
 
   end function ws_Re
 
@@ -527,26 +411,15 @@
 
     implicit none
 
-<<<<<<< HEAD
     type(aggregates),intent(inout) :: aggs
-    real,intent(in) :: mu
-    real        :: nu_vis
-
-    nu_vis  =  mu/rho_aq
-    max_agg_diam_white = (aggs%Re_crit_agg*nu_vis)**((2. - BJ3)/aggs%df_agg)                       &
-                        & /((4./3.)*(aggs%av_rho_p - rho_aq)/rho_aq                                &
-                        & *aggs%av_dp**(3. - aggs%df_agg)*grav_acc_const                           &
-                        & /(AJ3*nu_vis**BJ3))**(1./aggs%df_agg)
-=======
     real(wp),intent(in) :: mu
     real(wp)        :: nu_vis
 
     nu_vis  =  mu/rho_aq
-    max_agg_diam_white = (agg_Re_crit*nu_vis)**((2._wp - BJ3)/df_agg)                              &
-                        & /((4._wp/3._wp)*(av_rho_p - rho_aq)/rho_aq                               &
-                        & *av_dp**(3._wp - df_agg)*grav_acc_const                                  &
-                        & /(AJ3*nu_vis**BJ3))**(1./df_agg)
->>>>>>> eb58675c
+    max_agg_diam_white = (aggs%Re_crit_agg*nu_vis)**((2._wp - BJ3)/aggs%df_agg)                    &
+                        & /((4._wp/3._wp)*(aggs%av_rho_p - rho_aq)/rho_aq                          &
+                        & *aggs%av_dp**(3._wp - aggs%df_agg)*grav_acc_const                        &
+                        & /(AJ3*nu_vis**BJ3))**(1._wp/aggs%df_agg)
 
   end function max_agg_diam_white
 
@@ -555,74 +428,46 @@
   !=================================================================================================
   ! DIAGNOSTICS
 
-<<<<<<< HEAD
   real function volweighted_agg_density(aggs)
 
     type(aggregates),intent(in) :: aggs
 
     ! Volume-weighted mean aggregate density
-    volweighted_agg_density = (aggs%av_rho_p-rho_aq)*aggs%av_dp**(3.-aggs%df_agg)                  &
-                            & *(4.-aggs%b_agg)*(aggs%dmax_agg**(1.+aggs%df_agg-aggs%b_agg)         &
-                            &                  - aggs%av_dp**(1.+aggs%df_agg-aggs%b_agg))          &
-                            &  / ((1.+aggs%df_agg-aggs%b_agg)                                      &
-                            & *(aggs%dmax_agg**(4.-aggs%b_agg) - aggs%av_dp**(4.-aggs%b_agg)))     &
+    volweighted_agg_density = (aggs%av_rho_p-rho_aq)*aggs%av_dp**(3._wp-aggs%df_agg)               &
+                            & *(4._wp-aggs%b_agg)*(aggs%dmax_agg**(1._wp+aggs%df_agg-aggs%b_agg)   &
+                            &                  - aggs%av_dp**(1._wp+aggs%df_agg-aggs%b_agg))       &
+                            &  / ((1._wp+aggs%df_agg-aggs%b_agg)                                   &
+                            & *(aggs%dmax_agg**(4._wp-aggs%b_agg) -aggs%av_dp**(4._wp-aggs%b_agg)))&
                             & + rho_aq
-=======
-  real(wp) function volweighted_agg_density()
-
-    ! Volume-weighted mean aggregate density
-    volweighted_agg_density = (av_rho_p-rho_aq)*av_dp**(3._wp-df_agg)                              &
-                            & *(4._wp-b_agg)*(Lmax_agg**(1._wp+df_agg-b_agg)                       &
-                            &                        - av_dp**(1._wp+df_agg-b_agg))                &
-                            &  / ((1._wp+df_agg-b_agg)                                             &
-                            & *(Lmax_agg**(4._wp-b_agg) - av_dp**(4._wp-b_agg))) + rho_aq
->>>>>>> eb58675c
 
   end function volweighted_agg_density
 
   !=================================================================================================
-<<<<<<< HEAD
   real function volweighted_agg_porosity(aggs)
 
     type(aggregates),intent(in) :: aggs
 
     ! Volume-weighted mean aggregate porosity
-    volweighted_agg_porosity =  1. - ((4.-aggs%b_agg)*aggs%av_dp**(3.-aggs%df_agg)                 &
-                             &         *(aggs%dmax_agg**(1.+aggs%df_agg-aggs%b_agg)                &
-                             &                        - aggs%av_dp**(1.+aggs%df_agg-aggs%b_agg)))  &
-                             &       /((1.+aggs%df_agg-aggs%b_agg)*(aggs%dmax_agg**(4.-aggs%b_agg) &
-                             &                                      - aggs%av_dp**(4.-aggs%b_agg)))
-=======
-  real(wp) function volweighted_agg_porosity()
-
-    ! Volume-weighted mean aggregate porosity
-    volweighted_agg_porosity =  1._wp - ((4._wp-b_agg)*av_dp**(3._wp-df_agg)                       &
-                             &         *(Lmax_agg**(1._wp+df_agg-b_agg)                            &
-                             &                     - av_dp**(1._wp+df_agg-b_agg)))                 &
-                             &       /((1._wp+df_agg-b_agg)*(Lmax_agg**(4._wp-b_agg)               &
-                             &                                  - av_dp**(4._wp-b_agg)))
->>>>>>> eb58675c
+    volweighted_agg_porosity =  1._wp - ((4._wp-aggs%b_agg)*aggs%av_dp**(3._wp-aggs%df_agg)        &
+                             &         *(aggs%dmax_agg**(1._wp+aggs%df_agg-aggs%b_agg)             &
+                             &                     - aggs%av_dp**(1._wp+aggs%df_agg-aggs%b_agg)))  &
+                             &       /((1._wp+aggs%df_agg-aggs%b_agg)                              &
+                             &                                 *(aggs%dmax_agg**(4._wp-aggs%b_agg) &
+                             &                                   - aggs%av_dp**(4._wp-aggs%b_agg)))
 
   end function volweighted_agg_porosity
 
   !=================================================================================================
-<<<<<<< HEAD
   real function conc_weighted_mean_agg_diameter(aggs)
 
     type(aggregates),intent(in) :: aggs
 
-    conc_weighted_mean_agg_diameter =  (1. + aggs%df_agg - aggs%b_agg)                             &
-                          &             / (2. + aggs%df_agg - aggs%b_agg)                          &
-                          & *(aggs%dmax_agg**(2. + aggs%df_agg - aggs%b_agg)                       &
-                          &                    - aggs%av_dp**(2. + aggs%df_agg - aggs%b_agg))      &
-                          & / (aggs%dmax_agg**(1.+aggs%df_agg-aggs%b_agg)                          &
-                          &                    - aggs%av_dp**(1. + aggs%df_agg-aggs%b_agg))
-=======
-  real(wp) function conc_weighted_mean_agg_diameter()
-    conc_weighted_mean_agg_diameter =  (1._wp + df_agg - b_agg) / (2._wp + df_agg - b_agg)         &
-                          & *(Lmax_agg**(2._wp + df_agg - b_agg) - av_dp**(2._wp + df_agg - b_agg))&
-                          & / (Lmax_agg**(1._wp+df_agg-b_agg) - av_dp**(1._wp + df_agg-b_agg))
->>>>>>> eb58675c
+    conc_weighted_mean_agg_diameter =  (1._wp + aggs%df_agg - aggs%b_agg)                          &
+                          &             / (2._wp + aggs%df_agg - aggs%b_agg)                       &
+                          & *(aggs%dmax_agg**(2._wp + aggs%df_agg - aggs%b_agg)                    &
+                          &                    - aggs%av_dp**(2._wp + aggs%df_agg - aggs%b_agg))   &
+                          & / (aggs%dmax_agg**(1._wp+aggs%df_agg-aggs%b_agg)                       &
+                          &                    - aggs%av_dp**(1._wp + aggs%df_agg-aggs%b_agg))
 
   end function conc_weighted_mean_agg_diameter
 
